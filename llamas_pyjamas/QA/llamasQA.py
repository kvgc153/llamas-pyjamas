--- conflicted
+++ resolved
@@ -3,13 +3,10 @@
 import subprocess
 from io import BytesIO
 import traceback
-<<<<<<< HEAD
 from astropy.samp import SAMPIntegratedClient
 import os
-=======
 import matplotlib.pyplot as plt
 from matplotlib.patches import Rectangle
->>>>>>> f84493a7
 
 def plot_ds9(image_array: fits, samp=False) -> None:
     
