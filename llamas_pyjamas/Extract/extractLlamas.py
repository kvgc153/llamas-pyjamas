from   astropy.io import fits
import scipy
import numpy as np
import os
from datetime import datetime
from   matplotlib import pyplot as plt
from   pypeit.core.arc import detect_peaks
from   pypeit.core import pydl
import pickle, cloudpickle
import logging
import argparse, glob
import ray, multiprocessing, psutil
####################################################################################

from llamas_pyjamas.Utils.utils import setup_logger

timestamp = datetime.now().strftime('%Y%m%d_%H%M%S')
logger = setup_logger(__name__, log_filename=f'extractLlamas_{timestamp}.log')

class ExtractLlamas:

    def __init__(self,trace: "TraceLlamas") -> None:
        self.trace = trace
        self.bench = trace.bench
        self.side = trace.side
        self.channel = trace.channel
        
        if self.channel == 'red':
            logger.warning("Red channel may not extract correctly")
        
        self.counts = np.zeros(shape=(trace.nfibers,trace.naxis1))
        
        self.hdr   = trace.hdr
        self.frame = trace.data.astype(float)
        
        self.x  = np.arange(trace.naxis1)
        self.xx = np.outer(np.ones(trace.naxis2),np.arange(trace.naxis1))

        for ifiber in range(trace.nfibers):

            logger.info("..Extracting fiber #{}".format(ifiber))
            x_spec,f_spec,invvar = self.isolateProfile(ifiber)
            if x_spec is None:
                continue
            
            extracted = np.zeros(self.trace.naxis1)
            for i in range(self.trace.naxis1):
                thisx = (x_spec == i)
                if np.nansum(thisx) > 0:
                    extracted[i] = np.nansum(f_spec[thisx]*invvar[thisx])/np.nansum(invvar[thisx])
                #handles case where there are no elements
                else:
                    extracted[i] = 0.0

            self.counts[ifiber,:] = extracted
            
            
    def isolateProfile(self,ifiber):
        #profile  = self.trace.profimg[ifiber]
        weights = self.trace.fiberimg == ifiber
        profile = self.trace.profimg[self.trace.fiberimg == ifiber]
            
        #inprof = np.where(profile > 0)
        if weights.size == 0:
            logger.warning("No profile for fiber #{}".format(ifiber))
            return None,None,None
        
        x_spec = self.xx[weights]
        f_spec = self.frame[weights]
        invvar = self.trace.profimg[weights]
        
        return x_spec,f_spec,invvar


    def saveExtraction(self, save_dir):
        save_dir = os.path.join(os.path.dirname(os.path.dirname(__file__)), 'output')
        outfile = f'LLAMASExtract_{self.channel}_{self.side}_{self.bench}.pkl'
        outpath = os.path.join(save_dir, outfile)
        logger.info(f'outpath {outpath}')
        with open(outpath,'wb') as fp:
            cloudpickle.dump(self, fp)
        return

<<<<<<< HEAD
def loadExtraction(infile):
    with open(infile,'rb') as fp:
        object = pickle.load(fp)
    return(object)
=======
    def loadExtraction(infile):
        with open(infile,'rb') as fp:
            object = pickle.load(fp)
        return(object)
    
def save_extractions(extraction_list, save_dir=None, prefix='LLAMASExtract_batch'):
    """Save multiple extraction objects to single file"""
    if save_dir is None:
        save_dir = os.path.join(os.path.dirname(os.path.dirname(__file__)), 'output')
    os.makedirs(save_dir, exist_ok=True)
    
    # Create metadata for each extraction
    batch_data = {
        'extractions': extraction_list,
        'metadata': [{
            'channel': ext.channel,
            'bench': ext.bench,
            'side': ext.side,
            'nfibers': ext.trace.nfibers
        } for ext in extraction_list]
    }
    
    # Save with timestamp
    timestamp = datetime.now().strftime('%Y%m%d_%H%M%S')
    outfile = f'{prefix}_{timestamp}.pkl'
    outpath = os.path.join(save_dir, outfile)
    
    logger.info(f'Saving batch extraction to: {outpath}')
    with open(outpath, 'wb') as fp:
        cloudpickle.dump(batch_data, fp)
    return outpath

@staticmethod
def load_extractions(infile):
    """Load batch of extraction objects"""
    with open(infile, 'rb') as fp:
        batch_data = cloudpickle.load(fp)
    
    logger.info(f"Loaded {len(batch_data['extractions'])} extractions")
    return batch_data['extractions'], batch_data['metadata']

@ray.remote
class ExtractLlamasRay(ExtractLlamas):
    
    def __init__(self, files) -> None:
        self.files = files
        pass
        
   
    def process_extractions(self, tracepkl: "TraceLlamas") -> None:
        with open(tracepkl, "rb") as tracer:
            trace = pickle.load(tracer)
        
        extraction = super.__init__(trace)
        extraction.saveExtraction()
        return
>>>>>>> f3124b96

def parse_args():
    parser = argparse.ArgumentParser(description='Process LLAMAS pkl files.')
    parser.add_argument('files', nargs='+', help='Path to input pkl files (supports wildcards like *.pkl)')
    args = parser.parse_args()
    
    # Expand wildcards and validate files
    pkl_files = []
    for pattern in args.files:
        matched_files = glob.glob(pattern)
        if not matched_files:
            print(f"Warning: No files found matching pattern {pattern}")
            continue
        pkl_files.extend([f for f in matched_files if f.endswith('.pkl')])
    
    if not pkl_files:
        raise ValueError("No .pkl files found!")
        
    return pkl_files

def main(files):
    pass

if __name__ == '__main__':
    # Example of how to run the extraction

   ##Need to edit this and the remote class so that it runs the extraction through ray not just multiple files at once.
    files = parse_args()
    
    NUMBER_OF_CORES = multiprocessing.cpu_count() 
    ray.init(ignore_reinit_error=True, num_cpus=NUMBER_OF_CORES)
    
    print(f"\nStarting with {NUMBER_OF_CORES} cores available")
    print(f"Current CPU Usage: {psutil.cpu_percent(interval=1)}%")
    
    futures = []
    results = []
    
    extraction_processors = [ExtractLlamasRay.remote(file) for file in files]
    
    print(f"\nProcessing {len(files)} files with {NUMBER_OF_CORES} cores")
    for processor in extraction_processors:
        futures.append(processor.process_extractions.remote())
    
    #Monitor processing
    total_jobs = len(futures)
    completed = 0
        
    # Monitor processing
    print("\nProcessing Status:")
    while futures:
        
        # Print current CPU usage every 5 seconds
        if completed % 5 == 0:
            print(f"CPU Usage: {psutil.cpu_percent(percpu=True)}%")
            print(f"Progress: {completed}/{total_jobs} jobs complete")
        
        
        done_id, futures = ray.wait(futures)
        result = ray.get(done_id[0])
        results.append(result)
        completed += 1
        
    print(f"\nAll {total_jobs} jobs complete")
    print(f"Final CPU Usage: {psutil.cpu_percent(percpu=True)}%")
    
    ray.shutdown()
    <|MERGE_RESOLUTION|>--- conflicted
+++ resolved
@@ -81,69 +81,10 @@
             cloudpickle.dump(self, fp)
         return
 
-<<<<<<< HEAD
 def loadExtraction(infile):
     with open(infile,'rb') as fp:
         object = pickle.load(fp)
     return(object)
-=======
-    def loadExtraction(infile):
-        with open(infile,'rb') as fp:
-            object = pickle.load(fp)
-        return(object)
-    
-def save_extractions(extraction_list, save_dir=None, prefix='LLAMASExtract_batch'):
-    """Save multiple extraction objects to single file"""
-    if save_dir is None:
-        save_dir = os.path.join(os.path.dirname(os.path.dirname(__file__)), 'output')
-    os.makedirs(save_dir, exist_ok=True)
-    
-    # Create metadata for each extraction
-    batch_data = {
-        'extractions': extraction_list,
-        'metadata': [{
-            'channel': ext.channel,
-            'bench': ext.bench,
-            'side': ext.side,
-            'nfibers': ext.trace.nfibers
-        } for ext in extraction_list]
-    }
-    
-    # Save with timestamp
-    timestamp = datetime.now().strftime('%Y%m%d_%H%M%S')
-    outfile = f'{prefix}_{timestamp}.pkl'
-    outpath = os.path.join(save_dir, outfile)
-    
-    logger.info(f'Saving batch extraction to: {outpath}')
-    with open(outpath, 'wb') as fp:
-        cloudpickle.dump(batch_data, fp)
-    return outpath
-
-@staticmethod
-def load_extractions(infile):
-    """Load batch of extraction objects"""
-    with open(infile, 'rb') as fp:
-        batch_data = cloudpickle.load(fp)
-    
-    logger.info(f"Loaded {len(batch_data['extractions'])} extractions")
-    return batch_data['extractions'], batch_data['metadata']
-
-@ray.remote
-class ExtractLlamasRay(ExtractLlamas):
-    
-    def __init__(self, files) -> None:
-        self.files = files
-        pass
-        
-   
-    def process_extractions(self, tracepkl: "TraceLlamas") -> None:
-        with open(tracepkl, "rb") as tracer:
-            trace = pickle.load(tracer)
-        
-        extraction = super.__init__(trace)
-        extraction.saveExtraction()
-        return
->>>>>>> f3124b96
 
 def parse_args():
     parser = argparse.ArgumentParser(description='Process LLAMAS pkl files.')
