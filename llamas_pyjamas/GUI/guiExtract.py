--- conflicted
+++ resolved
@@ -209,10 +209,14 @@
         print(f'masterfile = {masterfile}')
         print(f'Bias file is {masterbiasfile}')
 
-        if bias == None:
+
+        bias_hdu = None
+        #if bias == None:
             #opening the masterbias
-            bias_hdu = fits.open(masterbiasfile)
-            assert len(hdu) == len(bias_hdu), 'Number of extensions in the bias and fits file do not match'
+
+            ##not implementing this yet
+            #bias_hdu = fits.open(masterbiasfile)
+            #assert len(hdu) == len(bias_hdu), 'Number of extensions in the bias and fits file do not match'
 
         
         trace_files = glob.glob(os.path.join(CALIB_DIR, f'{masterfile}*traces.pkl'))
@@ -225,15 +229,20 @@
         
         hdu_trace_pairs = match_hdu_to_traces(hdu, trace_files)
         #print(hdu_trace_pairs)
-<<<<<<< HEAD
 
         ### Testing ray usage
 
         # Process each HDU-trace pair in parallel using Ray.
         futures = []
         for hdu_index, trace_file in hdu_trace_pairs:
+            if bias_hdu is not None:
+                bias_data = np.nanmedian(hdu[hdu_index].data[10:20].astype(float))
+                hdu_data = hdu[hdu_index].data - bias_data
+            else:
+                hdu_data = hdu[hdu_index].data
+            
             # Get the data and header from the current extension.
-            hdu_data = hdu[hdu_index].data
+            
             hdr = hdu[hdu_index].header
             future = process_trace.remote(hdu_data, hdr, trace_file)
             futures.append(future)
@@ -252,28 +261,10 @@
         #     hdr = hdu[hdu_index].header
             
         #     bias = np.nanmedian(hdu[hdu_index].data.astype(float))
-=======
-        print(f'hdu_trace_pairs = {hdu_trace_pairs}')
-        #for file in trace_files:
-        for hdu_index, file in hdu_trace_pairs:
-            hdr = hdu[hdu_index].header
-
-            if 'CAM_NAME' in hdr:
-                cam_name = hdr['CAM_NAME']
-                channel = cam_name.split('_')[1].lower()
-                bench = cam_name.split('_')[0][0]
-                side = cam_name.split('_')[0][1]
-            
-            else:
-                channel = hdr['COLOR'].lower()
-                bench = hdr['BENCH']
-                side  = hdr['SIDE']
-
-            
-            #bias = np.nanmedian(hdu[hdu_index].data.astype(float))
-
-            bias_data = bias_hdu[hdu_index].data.astype(float)
->>>>>>> becbca55
+
+
+            
+
             
         #     #print(f'hdu_index {hdu_index}, file {file}, {hdr['CAM_NAME']}')
             
@@ -281,27 +272,15 @@
         #         with open(file, mode='rb') as f:
         #             tracer = pickle.load(f)
       
-<<<<<<< HEAD
         #         extraction = ExtractLlamas(tracer, hdu[hdu_index].data.astype(float)-bias, hdu[hdu_index].header)
         #         extraction_list.append(extraction)
                 
         #     except Exception as e:
         #         print(f"Error extracting trace from {file}")
         #         print(traceback.format_exc())
-=======
-                extraction = ExtractLlamas(tracer, hdu[hdu_index].data.astype(float)-bias_data, hdu[hdu_index].header)
-                extraction_list.append(extraction)
-                
-                
-            except Exception as e:
-                print(f"Error extracting trace from {file}")
-                print(traceback.format_exc())
->>>>>>> becbca55
         
 
         ### To here
-
-
 
 
         print(f'Extraction list = {extraction_list}')        
